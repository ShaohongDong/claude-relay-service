const claudeAccountService = require('./claudeAccountService')
const claudeConsoleAccountService = require('./claudeConsoleAccountService')
const bedrockAccountService = require('./bedrockAccountService')
const accountGroupService = require('./accountGroupService')
const redis = require('../models/redis')
const logger = require('../utils/logger')

class UnifiedClaudeScheduler {
  constructor() {
    this.SESSION_MAPPING_PREFIX = 'unified_claude_session_mapping:'
  }

  // 🔧 辅助方法：检查账户是否可调度（兼容字符串和布尔值）
  _isSchedulable(schedulable) {
    // 如果是 undefined 或 null，默认为可调度
    if (schedulable === undefined || schedulable === null) {
      return true
    }
    // 明确设置为 false（布尔值）或 'false'（字符串）时不可调度
    return schedulable !== false && schedulable !== 'false'
  }

  // 🔍 检查账户是否支持请求的模型
  _isModelSupportedByAccount(account, accountType, requestedModel, context = '') {
    if (!requestedModel) {
      return true // 没有指定模型时，默认支持
    }

    // Claude OAuth 账户的 Opus 模型检查
    if (accountType === 'claude-official') {
      if (requestedModel.toLowerCase().includes('opus')) {
        if (account.subscriptionInfo) {
          try {
            const info =
              typeof account.subscriptionInfo === 'string'
                ? JSON.parse(account.subscriptionInfo)
                : account.subscriptionInfo

            // Pro 和 Free 账号不支持 Opus
            if (info.hasClaudePro === true && info.hasClaudeMax !== true) {
              logger.info(
                `🚫 Claude account ${account.name} (Pro) does not support Opus model${context ? ` ${context}` : ''}`
              )
              return false
            }
            if (info.accountType === 'claude_pro' || info.accountType === 'claude_free') {
              logger.info(
                `🚫 Claude account ${account.name} (${info.accountType}) does not support Opus model${context ? ` ${context}` : ''}`
              )
              return false
            }
          } catch (e) {
            // 解析失败，假设为旧数据，默认支持（兼容旧数据为 Max）
            logger.debug(
              `Account ${account.name} has invalid subscriptionInfo${context ? ` ${context}` : ''}, assuming Max`
            )
          }
        }
        // 没有订阅信息的账号，默认当作支持（兼容旧数据）
      }
    }

    // Claude Console 账户的模型支持检查
    if (accountType === 'claude-console' && account.supportedModels) {
      // 兼容旧格式（数组）和新格式（对象）
      if (Array.isArray(account.supportedModels)) {
        // 旧格式：数组
        if (
          account.supportedModels.length > 0 &&
          !account.supportedModels.includes(requestedModel)
        ) {
          logger.info(
            `🚫 Claude Console account ${account.name} does not support model ${requestedModel}${context ? ` ${context}` : ''}`
          )
          return false
        }
      } else if (typeof account.supportedModels === 'object') {
        // 新格式：映射表
        if (
          Object.keys(account.supportedModels).length > 0 &&
          !claudeConsoleAccountService.isModelSupported(account.supportedModels, requestedModel)
        ) {
          logger.info(
            `🚫 Claude Console account ${account.name} does not support model ${requestedModel}${context ? ` ${context}` : ''}`
          )
          return false
        }
      }
    }

    return true
  }

  // 🎯 统一调度Claude账号（官方和Console）
  async selectAccountForApiKey(apiKeyData, sessionHash = null, requestedModel = null) {
    try {
      // 如果API Key绑定了专属账户或分组，优先使用
      if (apiKeyData.claudeAccountId) {
        // 检查是否是分组
        if (apiKeyData.claudeAccountId.startsWith('group:')) {
          const groupId = apiKeyData.claudeAccountId.replace('group:', '')
          logger.info(
            `🎯 API key ${apiKeyData.name} is bound to group ${groupId}, selecting from group`
          )
          return await this.selectAccountFromGroup(groupId, sessionHash, requestedModel)
        }

        // 普通专属账户
        const boundAccount = await redis.getClaudeAccount(apiKeyData.claudeAccountId)
        if (boundAccount && boundAccount.isActive === 'true' && boundAccount.status !== 'error') {
          logger.info(
            `🎯 Using bound dedicated Claude OAuth account: ${boundAccount.name} (${apiKeyData.claudeAccountId}) for API key ${apiKeyData.name}`
          )
          return {
            accountId: apiKeyData.claudeAccountId,
            accountType: 'claude-official'
          }
        } else {
          logger.warn(
            `⚠️ Bound Claude OAuth account ${apiKeyData.claudeAccountId} is not available, falling back to pool`
          )
        }
      }

      // 2. 检查Claude Console账户绑定
      if (apiKeyData.claudeConsoleAccountId) {
        const boundConsoleAccount = await claudeConsoleAccountService.getAccount(
          apiKeyData.claudeConsoleAccountId
        )
        if (
          boundConsoleAccount &&
          boundConsoleAccount.isActive === true &&
          boundConsoleAccount.status === 'active'
        ) {
          logger.info(
            `🎯 Using bound dedicated Claude Console account: ${boundConsoleAccount.name} (${apiKeyData.claudeConsoleAccountId}) for API key ${apiKeyData.name}`
          )
          return {
            accountId: apiKeyData.claudeConsoleAccountId,
            accountType: 'claude-console'
          }
        } else {
          logger.warn(
            `⚠️ Bound Claude Console account ${apiKeyData.claudeConsoleAccountId} is not available, falling back to pool`
          )
        }
      }

      // 3. 检查Bedrock账户绑定
      if (apiKeyData.bedrockAccountId) {
        const boundBedrockAccountResult = await bedrockAccountService.getAccount(
          apiKeyData.bedrockAccountId
        )
        if (boundBedrockAccountResult.success && boundBedrockAccountResult.data.isActive === true) {
          logger.info(
            `🎯 Using bound dedicated Bedrock account: ${boundBedrockAccountResult.data.name} (${apiKeyData.bedrockAccountId}) for API key ${apiKeyData.name}`
          )
          return {
            accountId: apiKeyData.bedrockAccountId,
            accountType: 'bedrock'
          }
        } else {
          logger.warn(
            `⚠️ Bound Bedrock account ${apiKeyData.bedrockAccountId} is not available, falling back to pool`
          )
        }
      }

      // 如果有会话哈希，检查是否有已映射的账户
      if (sessionHash) {
        const mappedAccount = await this._getSessionMapping(sessionHash)
        if (mappedAccount) {
          // 验证映射的账户是否仍然可用
          const isAvailable = await this._isAccountAvailable(
            mappedAccount.accountId,
            mappedAccount.accountType,
            requestedModel
          )
          if (isAvailable) {
            logger.info(
              `🎯 Using sticky session account: ${mappedAccount.accountId} (${mappedAccount.accountType}) for session ${sessionHash}`
            )
            return mappedAccount
          } else {
            logger.warn(
              `⚠️ Mapped account ${mappedAccount.accountId} is no longer available, selecting new account`
            )
            await this._deleteSessionMapping(sessionHash)
          }
        }
      }

      // 获取所有可用账户（传递请求的模型进行过滤）
      const availableAccounts = await this._getAllAvailableAccounts(apiKeyData, requestedModel)

      if (availableAccounts.length === 0) {
        // 提供更详细的错误信息
        if (requestedModel) {
          throw new Error(
            `No available Claude accounts support the requested model: ${requestedModel}`
          )
        } else {
          throw new Error('No available Claude accounts (neither official nor console)')
        }
      }

      // 按优先级和最后使用时间排序
      const sortedAccounts = this._sortAccountsByPriority(availableAccounts)

      // 选择第一个账户
      const selectedAccount = sortedAccounts[0]

      // 如果有会话哈希，建立新的映射
      if (sessionHash) {
        await this._setSessionMapping(
          sessionHash,
          selectedAccount.accountId,
          selectedAccount.accountType
        )
        logger.info(
          `🎯 Created new sticky session mapping: ${selectedAccount.name} (${selectedAccount.accountId}, ${selectedAccount.accountType}) for session ${sessionHash}`
        )
      }

      logger.info(
        `🎯 Selected account: ${selectedAccount.name} (${selectedAccount.accountId}, ${selectedAccount.accountType}) with priority ${selectedAccount.priority} for API key ${apiKeyData.name}`
      )

      return {
        accountId: selectedAccount.accountId,
        accountType: selectedAccount.accountType
      }
    } catch (error) {
      logger.error('❌ Failed to select account for API key:', error)
      throw error
    }
  }

  // 📋 获取所有可用账户（合并官方和Console）
  async _getAllAvailableAccounts(apiKeyData, requestedModel = null) {
    const availableAccounts = []

    // 如果API Key绑定了专属账户，优先返回
    // 1. 检查Claude OAuth账户绑定
    if (apiKeyData.claudeAccountId) {
      const boundAccount = await redis.getClaudeAccount(apiKeyData.claudeAccountId)
      if (
        boundAccount &&
        boundAccount.isActive === 'true' &&
        boundAccount.status !== 'error' &&
        boundAccount.status !== 'blocked' &&
        boundAccount.status !== 'temp_error'
      ) {
        const isRateLimited = await claudeAccountService.isAccountRateLimited(boundAccount.id)
        if (!isRateLimited) {
          logger.info(
            `🎯 Using bound dedicated Claude OAuth account: ${boundAccount.name} (${apiKeyData.claudeAccountId})`
          )
          return [
            {
              ...boundAccount,
              accountId: boundAccount.id,
              accountType: 'claude-official',
              priority: parseInt(boundAccount.priority) || 50,
              lastUsedAt: boundAccount.lastUsedAt || '0'
            }
          ]
        }
      } else {
        logger.warn(`⚠️ Bound Claude OAuth account ${apiKeyData.claudeAccountId} is not available`)
      }
    }

    // 2. 检查Claude Console账户绑定
    if (apiKeyData.claudeConsoleAccountId) {
      const boundConsoleAccount = await claudeConsoleAccountService.getAccount(
        apiKeyData.claudeConsoleAccountId
      )
      if (
        boundConsoleAccount &&
        boundConsoleAccount.isActive === true &&
        boundConsoleAccount.status === 'active'
      ) {
        // 主动触发一次额度检查
        try {
          await claudeConsoleAccountService.checkQuotaUsage(boundConsoleAccount.id)
        } catch (e) {}

        // 检查限流状态和额度状态
        const isRateLimited = await claudeConsoleAccountService.isAccountRateLimited(
          boundConsoleAccount.id
        )
        const isQuotaExceeded = await claudeConsoleAccountService.isAccountQuotaExceeded(
          boundConsoleAccount.id
        )

        if (!isRateLimited && !isQuotaExceeded) {
          logger.info(
            `🎯 Using bound dedicated Claude Console account: ${boundConsoleAccount.name} (${apiKeyData.claudeConsoleAccountId})`
          )
          return [
            {
              ...boundConsoleAccount,
              accountId: boundConsoleAccount.id,
              accountType: 'claude-console',
              priority: parseInt(boundConsoleAccount.priority) || 50,
              lastUsedAt: boundConsoleAccount.lastUsedAt || '0'
            }
          ]
        }
      } else {
        logger.warn(
          `⚠️ Bound Claude Console account ${apiKeyData.claudeConsoleAccountId} is not available`
        )
      }
    }

    // 3. 检查Bedrock账户绑定
    if (apiKeyData.bedrockAccountId) {
      const boundBedrockAccountResult = await bedrockAccountService.getAccount(
        apiKeyData.bedrockAccountId
      )
      if (boundBedrockAccountResult.success && boundBedrockAccountResult.data.isActive === true) {
        logger.info(
          `🎯 Using bound dedicated Bedrock account: ${boundBedrockAccountResult.data.name} (${apiKeyData.bedrockAccountId})`
        )
        return [
          {
            ...boundBedrockAccountResult.data,
            accountId: boundBedrockAccountResult.data.id,
            accountType: 'bedrock',
            priority: parseInt(boundBedrockAccountResult.data.priority) || 50,
            lastUsedAt: boundBedrockAccountResult.data.lastUsedAt || '0'
          }
        ]
      } else {
        logger.warn(`⚠️ Bound Bedrock account ${apiKeyData.bedrockAccountId} is not available`)
      }
    }

    // 获取官方Claude账户（共享池）
    const claudeAccounts = await redis.getAllClaudeAccounts()
    for (const account of claudeAccounts) {
      if (
        account.isActive === 'true' &&
        account.status !== 'error' &&
        account.status !== 'blocked' &&
        account.status !== 'temp_error' &&
        (account.accountType === 'shared' || !account.accountType) && // 兼容旧数据
        this._isSchedulable(account.schedulable)
      ) {
        // 检查是否可调度

        // 检查模型支持
        if (!this._isModelSupportedByAccount(account, 'claude-official', requestedModel)) {
          continue
        }

        // 检查是否被限流
        const isRateLimited = await claudeAccountService.isAccountRateLimited(account.id)
        if (!isRateLimited) {
          availableAccounts.push({
            ...account,
            accountId: account.id,
            accountType: 'claude-official',
            priority: parseInt(account.priority) || 50, // 默认优先级50
            lastUsedAt: account.lastUsedAt || '0'
          })
        }
      }
    }

    // 获取Claude Console账户
    const consoleAccounts = await claudeConsoleAccountService.getAllAccounts()
    logger.info(`📋 Found ${consoleAccounts.length} total Claude Console accounts`)

    for (const account of consoleAccounts) {
      logger.info(
        `🔍 Checking Claude Console account: ${account.name} - isActive: ${account.isActive}, status: ${account.status}, accountType: ${account.accountType}, schedulable: ${account.schedulable}`
      )

      // 注意：getAllAccounts返回的isActive是布尔值
      if (
        account.isActive === true &&
        account.status === 'active' &&
        account.accountType === 'shared' &&
        this._isSchedulable(account.schedulable)
      ) {
        // 检查是否可调度

        // 检查模型支持
        if (!this._isModelSupportedByAccount(account, 'claude-console', requestedModel)) {
          continue
        }

        // 主动触发一次额度检查，确保状态即时生效
        try {
          await claudeConsoleAccountService.checkQuotaUsage(account.id)
        } catch (e) {}

        // 检查是否被限流或额度超限
        const isRateLimited = await claudeConsoleAccountService.isAccountRateLimited(account.id)
        const isQuotaExceeded = await claudeConsoleAccountService.isAccountQuotaExceeded(account.id)

        if (!isRateLimited && !isQuotaExceeded) {
          availableAccounts.push({
            ...account,
            accountId: account.id,
            accountType: 'claude-console',
            priority: parseInt(account.priority) || 50,
            lastUsedAt: account.lastUsedAt || '0'
          })
          logger.info(
            `✅ Added Claude Console account to available pool: ${account.name} (priority: ${account.priority})`
          )
        } else {
          if (isRateLimited) {
            logger.warn(`⚠️ Claude Console account ${account.name} is rate limited`)
          }
          if (isQuotaExceeded) {
            logger.warn(`💰 Claude Console account ${account.name} quota exceeded`)
          }
        }
      } else {
        logger.info(
          `❌ Claude Console account ${account.name} not eligible - isActive: ${account.isActive}, status: ${account.status}, accountType: ${account.accountType}, schedulable: ${account.schedulable}`
        )
      }
    }

    // 获取Bedrock账户（共享池）
    const bedrockAccountsResult = await bedrockAccountService.getAllAccounts()
    if (bedrockAccountsResult.success) {
      const bedrockAccounts = bedrockAccountsResult.data
      logger.info(`📋 Found ${bedrockAccounts.length} total Bedrock accounts`)

      for (const account of bedrockAccounts) {
        logger.info(
          `🔍 Checking Bedrock account: ${account.name} - isActive: ${account.isActive}, accountType: ${account.accountType}, schedulable: ${account.schedulable}`
        )

        if (
          account.isActive === true &&
          account.accountType === 'shared' &&
          this._isSchedulable(account.schedulable)
        ) {
          // 检查是否可调度

          availableAccounts.push({
            ...account,
            accountId: account.id,
            accountType: 'bedrock',
            priority: parseInt(account.priority) || 50,
            lastUsedAt: account.lastUsedAt || '0'
          })
          logger.info(
            `✅ Added Bedrock account to available pool: ${account.name} (priority: ${account.priority})`
          )
        } else {
          logger.info(
            `❌ Bedrock account ${account.name} not eligible - isActive: ${account.isActive}, accountType: ${account.accountType}, schedulable: ${account.schedulable}`
          )
        }
      }
    }

    logger.info(
      `📊 Total available accounts: ${availableAccounts.length} (Claude: ${availableAccounts.filter((a) => a.accountType === 'claude-official').length}, Console: ${availableAccounts.filter((a) => a.accountType === 'claude-console').length}, Bedrock: ${availableAccounts.filter((a) => a.accountType === 'bedrock').length})`
    )
    return availableAccounts
  }

  // 🔢 按优先级和最后使用时间排序账户
  _sortAccountsByPriority(accounts) {
    return accounts.sort((a, b) => {
      // 首先按优先级排序（数字越小优先级越高）
      if (a.priority !== b.priority) {
        return a.priority - b.priority
      }

      // 优先级相同时，按最后使用时间排序（最久未使用的优先）
      const aLastUsed = new Date(a.lastUsedAt || 0).getTime()
      const bLastUsed = new Date(b.lastUsedAt || 0).getTime()
      return aLastUsed - bLastUsed
    })
  }

  // 🔍 检查账户是否可用
  async _isAccountAvailable(accountId, accountType, requestedModel = null) {
    try {
      if (accountType === 'claude-official') {
        const account = await redis.getClaudeAccount(accountId)
        if (
          !account ||
          account.isActive !== 'true' ||
          account.status === 'error' ||
          account.status === 'temp_error'
        ) {
          return false
        }
        // 检查是否可调度
        if (!this._isSchedulable(account.schedulable)) {
          logger.info(`🚫 Account ${accountId} is not schedulable`)
          return false
        }

        // 检查模型兼容性
        if (
          !this._isModelSupportedByAccount(
            account,
            'claude-official',
            requestedModel,
            'in session check'
          )
        ) {
          return false
        }

        return !(await claudeAccountService.isAccountRateLimited(accountId))
      } else if (accountType === 'claude-console') {
        const account = await claudeConsoleAccountService.getAccount(accountId)
        if (!account || !account.isActive) {
          return false
        }
        // 检查账户状态
        if (
          account.status !== 'active' &&
          account.status !== 'unauthorized' &&
          account.status !== 'overloaded'
        ) {
          return false
        }
        // 检查是否可调度
        if (!this._isSchedulable(account.schedulable)) {
          logger.info(`🚫 Claude Console account ${accountId} is not schedulable`)
          return false
        }
<<<<<<< HEAD
        // 主动触发一次额度检查
        try {
          await claudeConsoleAccountService.checkQuotaUsage(accountId)
        } catch (e) {}
        // 检查是否被限流或额度超限
=======

        // 检查模型支持
        if (
          !this._isModelSupportedByAccount(
            account,
            'claude-console',
            requestedModel,
            'in session check'
          )
        ) {
          return false
        }

        // 检查是否被限流
>>>>>>> 7d208101
        if (await claudeConsoleAccountService.isAccountRateLimited(accountId)) {
          return false
        }
        if (await claudeConsoleAccountService.isAccountQuotaExceeded(accountId)) {
          return false
        }
        // 检查是否未授权（401错误）
        if (account.status === 'unauthorized') {
          return false
        }
        // 检查是否过载（529错误）
        if (await claudeConsoleAccountService.isAccountOverloaded(accountId)) {
          return false
        }
        return true
      } else if (accountType === 'bedrock') {
        const accountResult = await bedrockAccountService.getAccount(accountId)
        if (!accountResult.success || !accountResult.data.isActive) {
          return false
        }
        // 检查是否可调度
        if (!this._isSchedulable(accountResult.data.schedulable)) {
          logger.info(`🚫 Bedrock account ${accountId} is not schedulable`)
          return false
        }
        // Bedrock账户暂不需要限流检查，因为AWS管理限流
        return true
      }
      return false
    } catch (error) {
      logger.warn(`⚠️ Failed to check account availability: ${accountId}`, error)
      return false
    }
  }

  // 🔗 获取会话映射
  async _getSessionMapping(sessionHash) {
    const client = redis.getClientSafe()
    const mappingData = await client.get(`${this.SESSION_MAPPING_PREFIX}${sessionHash}`)

    if (mappingData) {
      try {
        return JSON.parse(mappingData)
      } catch (error) {
        logger.warn('⚠️ Failed to parse session mapping:', error)
        return null
      }
    }

    return null
  }

  // 💾 设置会话映射
  async _setSessionMapping(sessionHash, accountId, accountType) {
    const client = redis.getClientSafe()
    const mappingData = JSON.stringify({ accountId, accountType })

    // 设置1小时过期
    await client.setex(`${this.SESSION_MAPPING_PREFIX}${sessionHash}`, 3600, mappingData)
  }

  // 🗑️ 删除会话映射
  async _deleteSessionMapping(sessionHash) {
    const client = redis.getClientSafe()
    await client.del(`${this.SESSION_MAPPING_PREFIX}${sessionHash}`)
  }

  // 🚫 标记账户为限流状态
  async markAccountRateLimited(
    accountId,
    accountType,
    sessionHash = null,
    rateLimitResetTimestamp = null
  ) {
    try {
      if (accountType === 'claude-official') {
        await claudeAccountService.markAccountRateLimited(
          accountId,
          sessionHash,
          rateLimitResetTimestamp
        )
      } else if (accountType === 'claude-console') {
        await claudeConsoleAccountService.markAccountRateLimited(accountId)
      }

      // 删除会话映射
      if (sessionHash) {
        await this._deleteSessionMapping(sessionHash)
      }

      return { success: true }
    } catch (error) {
      logger.error(
        `❌ Failed to mark account as rate limited: ${accountId} (${accountType})`,
        error
      )
      throw error
    }
  }

  // ✅ 移除账户的限流状态
  async removeAccountRateLimit(accountId, accountType) {
    try {
      if (accountType === 'claude-official') {
        await claudeAccountService.removeAccountRateLimit(accountId)
      } else if (accountType === 'claude-console') {
        await claudeConsoleAccountService.removeAccountRateLimit(accountId)
      }

      return { success: true }
    } catch (error) {
      logger.error(
        `❌ Failed to remove rate limit for account: ${accountId} (${accountType})`,
        error
      )
      throw error
    }
  }

  // 🔍 检查账户是否处于限流状态
  async isAccountRateLimited(accountId, accountType) {
    try {
      if (accountType === 'claude-official') {
        return await claudeAccountService.isAccountRateLimited(accountId)
      } else if (accountType === 'claude-console') {
        return await claudeConsoleAccountService.isAccountRateLimited(accountId)
      }
      return false
    } catch (error) {
      logger.error(`❌ Failed to check rate limit status: ${accountId} (${accountType})`, error)
      return false
    }
  }

  // 🚫 标记账户为未授权状态（401错误）
  async markAccountUnauthorized(accountId, accountType, sessionHash = null) {
    try {
      // 只处理claude-official类型的账户，不处理claude-console和gemini
      if (accountType === 'claude-official') {
        await claudeAccountService.markAccountUnauthorized(accountId, sessionHash)

        // 删除会话映射
        if (sessionHash) {
          await this._deleteSessionMapping(sessionHash)
        }

        logger.warn(`🚫 Account ${accountId} marked as unauthorized due to consecutive 401 errors`)
      } else {
        logger.info(
          `ℹ️ Skipping unauthorized marking for non-Claude OAuth account: ${accountId} (${accountType})`
        )
      }

      return { success: true }
    } catch (error) {
      logger.error(
        `❌ Failed to mark account as unauthorized: ${accountId} (${accountType})`,
        error
      )
      throw error
    }
  }

  // 🚫 标记账户为被封锁状态（403错误）
  async markAccountBlocked(accountId, accountType, sessionHash = null) {
    try {
      // 只处理claude-official类型的账户，不处理claude-console和gemini
      if (accountType === 'claude-official') {
        await claudeAccountService.markAccountBlocked(accountId, sessionHash)

        // 删除会话映射
        if (sessionHash) {
          await this._deleteSessionMapping(sessionHash)
        }

        logger.warn(`🚫 Account ${accountId} marked as blocked due to 403 error`)
      } else {
        logger.info(
          `ℹ️ Skipping blocked marking for non-Claude OAuth account: ${accountId} (${accountType})`
        )
      }

      return { success: true }
    } catch (error) {
      logger.error(`❌ Failed to mark account as blocked: ${accountId} (${accountType})`, error)
      throw error
    }
  }

  // 🚫 标记Claude Console账户为封锁状态（模型不支持）
  async blockConsoleAccount(accountId, reason) {
    try {
      await claudeConsoleAccountService.blockAccount(accountId, reason)
      return { success: true }
    } catch (error) {
      logger.error(`❌ Failed to block console account: ${accountId}`, error)
      throw error
    }
  }

  // 👥 从分组中选择账户
  async selectAccountFromGroup(groupId, sessionHash = null, requestedModel = null) {
    try {
      // 获取分组信息
      const group = await accountGroupService.getGroup(groupId)
      if (!group) {
        throw new Error(`Group ${groupId} not found`)
      }

      logger.info(`👥 Selecting account from group: ${group.name} (${group.platform})`)

      // 如果有会话哈希，检查是否有已映射的账户
      if (sessionHash) {
        const mappedAccount = await this._getSessionMapping(sessionHash)
        if (mappedAccount) {
          // 验证映射的账户是否属于这个分组
          const memberIds = await accountGroupService.getGroupMembers(groupId)
          if (memberIds.includes(mappedAccount.accountId)) {
            const isAvailable = await this._isAccountAvailable(
              mappedAccount.accountId,
              mappedAccount.accountType,
              requestedModel
            )
            if (isAvailable) {
              logger.info(
                `🎯 Using sticky session account from group: ${mappedAccount.accountId} (${mappedAccount.accountType}) for session ${sessionHash}`
              )
              return mappedAccount
            }
          }
          // 如果映射的账户不可用或不在分组中，删除映射
          await this._deleteSessionMapping(sessionHash)
        }
      }

      // 获取分组内的所有账户
      const memberIds = await accountGroupService.getGroupMembers(groupId)
      if (memberIds.length === 0) {
        throw new Error(`Group ${group.name} has no members`)
      }

      const availableAccounts = []

      // 获取所有成员账户的详细信息
      for (const memberId of memberIds) {
        let account = null
        let accountType = null

        // 根据平台类型获取账户
        if (group.platform === 'claude') {
          // 先尝试官方账户
          account = await redis.getClaudeAccount(memberId)
          if (account?.id) {
            accountType = 'claude-official'
          } else {
            // 尝试Console账户
            account = await claudeConsoleAccountService.getAccount(memberId)
            if (account) {
              accountType = 'claude-console'
            }
          }
        } else if (group.platform === 'gemini') {
          // Gemini暂时不支持，预留接口
          logger.warn('⚠️ Gemini group scheduling not yet implemented')
          continue
        }

        if (!account) {
          logger.warn(`⚠️ Account ${memberId} not found in group ${group.name}`)
          continue
        }

        // 检查账户是否可用
        const isActive =
          accountType === 'claude-official'
            ? account.isActive === 'true'
            : account.isActive === true

        const status =
          accountType === 'claude-official'
            ? account.status !== 'error' && account.status !== 'blocked'
            : account.status === 'active'

        if (isActive && status && this._isSchedulable(account.schedulable)) {
          // 检查模型支持
          if (!this._isModelSupportedByAccount(account, accountType, requestedModel, 'in group')) {
            continue
          }

          // 检查是否被限流
          const isRateLimited = await this.isAccountRateLimited(account.id, accountType)
          if (!isRateLimited) {
            availableAccounts.push({
              ...account,
              accountId: account.id,
              accountType,
              priority: parseInt(account.priority) || 50,
              lastUsedAt: account.lastUsedAt || '0'
            })
          }
        }
      }

      if (availableAccounts.length === 0) {
        throw new Error(`No available accounts in group ${group.name}`)
      }

      // 使用现有的优先级排序逻辑
      const sortedAccounts = this._sortAccountsByPriority(availableAccounts)

      // 选择第一个账户
      const selectedAccount = sortedAccounts[0]

      // 如果有会话哈希，建立新的映射
      if (sessionHash) {
        await this._setSessionMapping(
          sessionHash,
          selectedAccount.accountId,
          selectedAccount.accountType
        )
        logger.info(
          `🎯 Created new sticky session mapping in group: ${selectedAccount.name} (${selectedAccount.accountId}, ${selectedAccount.accountType}) for session ${sessionHash}`
        )
      }

      logger.info(
        `🎯 Selected account from group ${group.name}: ${selectedAccount.name} (${selectedAccount.accountId}, ${selectedAccount.accountType}) with priority ${selectedAccount.priority}`
      )

      return {
        accountId: selectedAccount.accountId,
        accountType: selectedAccount.accountType
      }
    } catch (error) {
      logger.error(`❌ Failed to select account from group ${groupId}:`, error)
      throw error
    }
  }
}

module.exports = new UnifiedClaudeScheduler()<|MERGE_RESOLUTION|>--- conflicted
+++ resolved
@@ -398,7 +398,7 @@
           await claudeConsoleAccountService.checkQuotaUsage(account.id)
         } catch (e) {}
 
-        // 检查是否被限流或额度超限
+        // 检查是否被限流
         const isRateLimited = await claudeConsoleAccountService.isAccountRateLimited(account.id)
         const isQuotaExceeded = await claudeConsoleAccountService.isAccountQuotaExceeded(account.id)
 
@@ -535,14 +535,6 @@
           logger.info(`🚫 Claude Console account ${accountId} is not schedulable`)
           return false
         }
-<<<<<<< HEAD
-        // 主动触发一次额度检查
-        try {
-          await claudeConsoleAccountService.checkQuotaUsage(accountId)
-        } catch (e) {}
-        // 检查是否被限流或额度超限
-=======
-
         // 检查模型支持
         if (
           !this._isModelSupportedByAccount(
@@ -554,9 +546,12 @@
         ) {
           return false
         }
+        // 检查是否超额
+        try {
+          await claudeConsoleAccountService.checkQuotaUsage(accountId)
+        } catch (e) {}
 
         // 检查是否被限流
->>>>>>> 7d208101
         if (await claudeConsoleAccountService.isAccountRateLimited(accountId)) {
           return false
         }
