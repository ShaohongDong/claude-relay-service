--- conflicted
+++ resolved
@@ -189,11 +189,7 @@
 
           if (errorCount >= 1) {
             logger.error(
-<<<<<<< HEAD
-              `❌ Account ${accountId} exceeded 401 error threshold (${errorCount} errors), marking as unauthorized and attempting account switch`
-=======
-              `❌ Account ${accountId} encountered 401 error (${errorCount} errors), marking as unauthorized`
->>>>>>> 86f5a3e6
+              `❌ Account ${accountId} encountered 401 error (${errorCount} errors), marking as unauthorized and attempting account switch`
             )
             await unifiedClaudeScheduler.markAccountUnauthorized(
               accountId,
